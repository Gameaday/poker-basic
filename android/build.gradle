apply plugin: 'com.android.application'
apply plugin: 'kotlin-android'
apply plugin: 'org.jlleitschuh.gradle.ktlint'

/**
 * Generate dynamic version code using timestamp-based approach.
 * This ensures monotonically increasing version codes that work regardless of git history depth.
 * Uses days since epoch (June 25, 2025) plus hours to create reasonable version codes.
 * Using provider API for configuration cache compatibility.
 * 
 * IMPORTANT: Base epoch is June 25, 2025 (NOT January 1, 2024)
 * This date was chosen as the project start reference point.
 */
def getVersionCode = providers.exec {
    commandLine 'bash', '-c', '''
        # Base date: June 25, 2025 (epoch for this project)
        # IMPORTANT: This is June 25, 2025 00:00:00 UTC, not January 1, 2024
        BASE_EPOCH=1750809600  # June 25, 2025 00:00:00 UTC (Unix timestamp)
        CURRENT_EPOCH=$(date +%s)
        
        # Calculate days since base epoch
        DAYS_SINCE_BASE=$(( (CURRENT_EPOCH - BASE_EPOCH) / 86400 ))
        
        # Get current hour (0-23) to allow multiple builds per day
        CURRENT_HOUR=$(date +%H | sed 's/^0*//')
        
        # Version code = (days * 100) + hour
        # This allows up to 24 builds per day with predictable incrementing
        VERSION_CODE=$(( (DAYS_SINCE_BASE * 100) + CURRENT_HOUR ))
        
        # Ensure minimum version code of 100 (for compatibility)
        if [ "$VERSION_CODE" -lt 100 ]; then
            VERSION_CODE=100
        fi
        
        echo "$VERSION_CODE"
    '''
}.standardOutput.asText.map { 
    def versionCode = it.trim().toInteger()
    // Ensure reasonable bounds for Android version codes
    return versionCode > 0 ? versionCode : 100
}

android {
    namespace 'com.pokermon.android'
    compileSdk 34  // Using stable compile SDK
    buildToolsVersion "34.0.0"

    defaultConfig {
        applicationId "com.pokermon.android"
        minSdk 28
        targetSdk 34  // Using stable target SDK
        versionCode getVersionCode.get() // Dynamic version code based on timestamp
        versionName rootProject.version // Use consistent version across all modules

        testInstrumentationRunner "androidx.test.runner.AndroidJUnitRunner"
        
        // Optimize for API 28+ features
        vectorDrawables.useSupportLibrary = true
    }

    buildTypes {
        release {
            minifyEnabled true
            shrinkResources true
            proguardFiles getDefaultProguardFile('proguard-android-optimize.txt'), 'proguard-rules.pro'
        }
        debug {
            // Faster debug builds
            minifyEnabled false
            debuggable true
            // Use debug suffix to avoid package conflicts with release builds
            applicationIdSuffix ".debug"
        }
    }
    
    compileOptions {
        sourceCompatibility JavaVersion.VERSION_17
        targetCompatibility JavaVersion.VERSION_17
    }
    
    kotlinOptions {
        jvmTarget = '17'
    }
    
    buildFeatures {
        compose true
        buildConfig = true
    }
    
    composeOptions {
        kotlinCompilerExtensionVersion '1.5.8'
    }
    
    // Optimization settings for faster builds
    packagingOptions {
        resources {
            excludes += ['/META-INF/{AL2.0,LGPL2.1}']
        }
    }
    
    // Remove source inclusion since we're using module dependency
    /*
    sourceSets {
        main {
            java {
                srcDirs += '../shared/src/main/kotlin'
                srcDirs += '../shared/src/main/java'
            }
        }
    }
    */
}

dependencies {
    // Shared module dependency
    implementation project(':shared')
    
    // Kotlin-native dependencies - aligned with main project
    implementation 'org.jetbrains.kotlin:kotlin-stdlib:1.9.22'
    implementation 'org.jetbrains.kotlinx:kotlinx-coroutines-android:1.7.3'
    
    // Android and UI dependencies - Conservative stable updates
    implementation 'androidx.core:core-ktx:1.17.0'
    implementation 'androidx.appcompat:appcompat:1.6.1'
    implementation 'androidx.lifecycle:lifecycle-runtime-ktx:2.7.0'
<<<<<<< HEAD
    implementation 'androidx.activity:activity-compose:1.8.2'
    implementation platform('androidx.compose:compose-bom:2025.08.01')
=======
    implementation 'androidx.activity:activity-compose:1.10.1'
    implementation platform('androidx.compose:compose-bom:2024.08.00')
>>>>>>> 0ab8602f
    implementation 'androidx.compose.ui:ui'
    implementation 'androidx.compose.ui:ui-tooling-preview'
    implementation 'androidx.compose.material3:material3'
    
    // Navigation for Compose - aligned with lifecycle version
    implementation 'androidx.navigation:navigation-compose:2.9.3'
    
    testImplementation 'junit:junit:4.13.2'
    androidTestImplementation 'androidx.test.ext:junit:1.2.1'
    androidTestImplementation 'androidx.test.espresso:espresso-core:3.6.1'
    androidTestImplementation platform('androidx.compose:compose-bom:2025.08.01')
    androidTestImplementation 'androidx.compose.ui:ui-test-junit4'
    debugImplementation 'androidx.compose.ui:ui-tooling'
    debugImplementation 'androidx.compose.ui:ui-test-manifest'
}

// Ktlint configuration for Android code quality
ktlint {
    version = "1.0.1"
    android = true
    debug = false
    verbose = true
    outputToConsole = true
    reporters {
        reporter "checkstyle"
        reporter "plain"
    }
}

// Android linting configuration
android.lintOptions {
    abortOnError false
    checkReleaseBuilds false
    ignoreWarnings true
}

// Linting tasks for Android
task androidLint {
    group = 'verification'
    description = 'Run Android lint checks'
    dependsOn ktlintCheck, 'lint'
}

task androidLintFix {
    group = 'formatting'
    description = 'Fix Android linting issues automatically'
    dependsOn ktlintFormat
}

// Task to package Android APK with proper naming
task packageAndroidApk {
    group = 'native'
    description = 'Package Android APK with proper naming'
    dependsOn 'assembleDebug'
    
    doLast {
        println "=== Android APK Packaging ==="
        
        def buildDir = new File(project.buildDir, 'distributions')
        buildDir.mkdirs()
        
        def apkDir = new File(project.buildDir, 'outputs/apk/debug')
        def sourceApk = apkDir.listFiles()
            ?.find { it.name.endsWith('-debug.apk') }
        
        if (sourceApk && sourceApk.exists()) {
            // Create uncompressed APK (generic name)
            def uncompressedFile = new File(buildDir, 'pokermon.apk')
            uncompressedFile.bytes = sourceApk.bytes
            
            // Create compressed versions with version info
            def version = android.defaultConfig.versionName
            def isDevelopment = project.hasProperty('developmentBuild') && project.developmentBuild
            def compressedName = isDevelopment ? 
                "Pokermon-${version}-debug.apk" : 
                "Pokermon-${version}.apk"
            
            def compressedFile = new File(buildDir, compressedName)
            compressedFile.bytes = sourceApk.bytes
            
            println "Android APK created:"
            println "  Source: ${sourceApk.absolutePath}"
            println "  Uncompressed: ${uncompressedFile.absolutePath}"
            println "  Compressed: ${compressedFile.absolutePath}"
        } else {
            println "Warning: Could not find debug APK in ${apkDir}"
            println "Available files:"
            apkDir.listFiles()?.each { println "  ${it.name}" }
        }
    }
}<|MERGE_RESOLUTION|>--- conflicted
+++ resolved
@@ -124,13 +124,9 @@
     implementation 'androidx.core:core-ktx:1.17.0'
     implementation 'androidx.appcompat:appcompat:1.6.1'
     implementation 'androidx.lifecycle:lifecycle-runtime-ktx:2.7.0'
-<<<<<<< HEAD
-    implementation 'androidx.activity:activity-compose:1.8.2'
+    implementation 'androidx.activity:activity-compose:1.10.1'
     implementation platform('androidx.compose:compose-bom:2025.08.01')
-=======
-    implementation 'androidx.activity:activity-compose:1.10.1'
-    implementation platform('androidx.compose:compose-bom:2024.08.00')
->>>>>>> 0ab8602f
+
     implementation 'androidx.compose.ui:ui'
     implementation 'androidx.compose.ui:ui-tooling-preview'
     implementation 'androidx.compose.material3:material3'
